"""
水网优化模型包
"""

# 导入异常类（不依赖外部库）
from .exceptions import (
    WaterNetworkError,
    ConfigurationError,
    ValidationError,
    TopologyError,
    TimeSeriesError,
    SolverError,
    DataError,
)
<<<<<<< HEAD
from .validation import validate_network_config
from .feasibility import (
    FeasibilityStatus,
    FeasibilityResult,
    check_solver_results,
    check_constraint_violations,
    check_problem_feasibility,
)
from .defaults import (
    OPTIMIZATION_DEFAULTS,
    MPC_DEFAULTS,
    CONTROL_EVALUATION_DEFAULTS,
    CANAL_IDZ_DEFAULTS,
    VISUALIZATION_DEFAULTS,
    get_default,
    update_defaults,
)
from .utils import (
    TimeSeriesGenerator,
    ResultExtractor,
    SolverManager,
)
=======
>>>>>>> b43bb2dd

# 条件导入（依赖pyomo等外部库）
__all__ = [
<<<<<<< HEAD
    "build_water_network_model",
    "validate_network_config",
    # 异常
=======
>>>>>>> b43bb2dd
    "WaterNetworkError",
    "ConfigurationError",
    "ValidationError",
    "TopologyError",
    "TimeSeriesError",
    "SolverError",
    "DataError",
<<<<<<< HEAD
    # 可行性检查
    "FeasibilityStatus",
    "FeasibilityResult",
    "check_solver_results",
    "check_constraint_violations",
    "check_problem_feasibility",
    # 默认配置
    "OPTIMIZATION_DEFAULTS",
    "MPC_DEFAULTS",
    "CONTROL_EVALUATION_DEFAULTS",
    "CANAL_IDZ_DEFAULTS",
    "VISUALIZATION_DEFAULTS",
    "get_default",
    "update_defaults",
    # 工具
    "TimeSeriesGenerator",
    "ResultExtractor",
    "SolverManager",
]
=======
]

try:
    from .water_network_generic import build_water_network_model
    from .validation import validate_network_config
    __all__.extend(["build_water_network_model", "validate_network_config"])
except ImportError:
    # pyomo等依赖未安装时，不导入这些模块
    pass
>>>>>>> b43bb2dd
<|MERGE_RESOLUTION|>--- conflicted
+++ resolved
@@ -12,8 +12,8 @@
     SolverError,
     DataError,
 )
-<<<<<<< HEAD
-from .validation import validate_network_config
+
+# 导入新增模块（不依赖外部库）
 from .feasibility import (
     FeasibilityStatus,
     FeasibilityResult,
@@ -35,17 +35,10 @@
     ResultExtractor,
     SolverManager,
 )
-=======
->>>>>>> b43bb2dd
 
 # 条件导入（依赖pyomo等外部库）
 __all__ = [
-<<<<<<< HEAD
-    "build_water_network_model",
-    "validate_network_config",
     # 异常
-=======
->>>>>>> b43bb2dd
     "WaterNetworkError",
     "ConfigurationError",
     "ValidationError",
@@ -53,7 +46,6 @@
     "TimeSeriesError",
     "SolverError",
     "DataError",
-<<<<<<< HEAD
     # 可行性检查
     "FeasibilityStatus",
     "FeasibilityResult",
@@ -73,8 +65,6 @@
     "ResultExtractor",
     "SolverManager",
 ]
-=======
-]
 
 try:
     from .water_network_generic import build_water_network_model
@@ -82,5 +72,4 @@
     __all__.extend(["build_water_network_model", "validate_network_config"])
 except ImportError:
     # pyomo等依赖未安装时，不导入这些模块
-    pass
->>>>>>> b43bb2dd
+    pass